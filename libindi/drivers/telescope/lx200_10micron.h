/*
    10micron INDI driver

    Copyright (C) 2017 Hans Lambermont

    This library is free software; you can redistribute it and/or
    modify it under the terms of the GNU Lesser General Public
    License as published by the Free Software Foundation; either
    version 2.1 of the License, or (at your option) any later version.

    This library is distributed in the hope that it will be useful,
    but WITHOUT ANY WARRANTY; without even the implied warranty of
    MERCHANTABILITY or FITNESS FOR A PARTICULAR PURPOSE.  See the GNU
    Lesser General Public License for more details.

    You should have received a copy of the GNU Lesser General Public
    License along with this library; if not, write to the Free Software
    Foundation, Inc., 51 Franklin Street, Fifth Floor, Boston, MA  02110-1301  USA
*/

#ifndef LX200_10MICRON_H
#define LX200_10MICRON_H

#include "lx200generic.h"

typedef enum
{
    GSTAT_TRACKING                    =  0,
    GSTAT_STOPPED                     =  1,
    GSTAT_PARKING                     =  2,
    GSTAT_UNPARKING                   =  3,
    GSTAT_SLEWING_TO_HOME             =  4,
    GSTAT_PARKED                      =  5,
    GSTAT_SLEWING_OR_STOPPING         =  6,
    GSTAT_NOT_TRACKING_AND_NOT_MOVING =  7,
    GSTAT_MOTORS_TOO_COLD             =  8,
    GSTAT_TRACKING_OUTSIDE_LIMITS     =  9,
    GSTAT_FOLLOWING_SATELLITE         = 10,
    GSTAT_NEED_USEROK                 = 11,
    GSTAT_UNKNOWN_STATUS              = 98,
    GSTAT_ERROR                       = 99
} _10MICRON_GSTAT;

class LX200_10MICRON : public LX200Generic
{
    public:

        LX200_10MICRON(void);
        ~LX200_10MICRON(void) {}

<<<<<<< HEAD
    virtual const char *getDefaultName(void);
    virtual bool Handshake() override;
    virtual bool initProperties(void);
    virtual bool updateProperties(void);
    virtual bool ReadScopeStatus(void);
    virtual bool Park(void);
    virtual bool UnPark(void);
    virtual bool SyncConfig(bool cmcfg);
=======
        virtual const char * getDefaultName(void);
        virtual bool Handshake() override;
        virtual bool initProperties(void);
        virtual bool updateProperties(void);
        virtual bool ReadScopeStatus(void);
        virtual bool Park(void);
        virtual bool UnPark(void);
>>>>>>> 765adb12

        // TODO move this thing elsewhere
        int monthToNumber(const char * monthName);
        int setStandardProcedureWithoutRead(int fd, const char * data);

    protected:

        virtual void getBasicData(void);

        IText               ProductT[4];
        ITextVectorProperty ProductTP;

    private:
        int fd = -1; // short notation for PortFD/sockfd
        bool getMountInfo(void);

        int OldGstat = -1;
        TelescopeStatus OldTrackState;
};

#endif<|MERGE_RESOLUTION|>--- conflicted
+++ resolved
@@ -48,16 +48,6 @@
         LX200_10MICRON(void);
         ~LX200_10MICRON(void) {}
 
-<<<<<<< HEAD
-    virtual const char *getDefaultName(void);
-    virtual bool Handshake() override;
-    virtual bool initProperties(void);
-    virtual bool updateProperties(void);
-    virtual bool ReadScopeStatus(void);
-    virtual bool Park(void);
-    virtual bool UnPark(void);
-    virtual bool SyncConfig(bool cmcfg);
-=======
         virtual const char * getDefaultName(void);
         virtual bool Handshake() override;
         virtual bool initProperties(void);
@@ -65,7 +55,7 @@
         virtual bool ReadScopeStatus(void);
         virtual bool Park(void);
         virtual bool UnPark(void);
->>>>>>> 765adb12
+        virtual bool SyncConfig(bool cmcfg);
 
         // TODO move this thing elsewhere
         int monthToNumber(const char * monthName);
