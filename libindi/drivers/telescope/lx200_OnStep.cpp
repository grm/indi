--- conflicted
+++ resolved
@@ -29,10 +29,7 @@
 #define STATUS_TAB "ONStep Status"
 #define PEC_TAB "PEC"
 #define ALIGN_TAB "Align"
-<<<<<<< HEAD
-=======
 #define OUTPUT_TAB "Outputs"
->>>>>>> 8fbac332
 
 #define ONSTEP_TIMEOUT  3
 
@@ -243,8 +240,6 @@
     IUFillText(&OSNAlignT[2], "2", "2. Plate Solver Process", "Point towards the NCP");
     IUFillText(&OSNAlignT[3], "3", "After 1 or 2", "Press 'Start Align'");
     IUFillTextVector(&OSNAlignTP, OSNAlignT, 4, getDeviceName(), "NAlign Process", "", ALIGN_TAB, IP_RO, 0, IPS_IDLE);
-<<<<<<< HEAD
-=======
 #ifdef ONSTEP_NOTDONE
     // =============== OUTPUT_TAB
     // =============== 
@@ -256,7 +251,6 @@
     IUFillSwitch(&OSOutput2S[1], "1", "ON", ISS_OFF);
     IUFillSwitchVector(&OSOutput2SP, OSOutput2S, 2, getDeviceName(), "Output 2", "Output 2", OUTPUT_TAB, IP_RW, ISR_ATMOST1, 60, IPS_ALERT);
 #endif
->>>>>>> 8fbac332
     
     // ============== STATUS_TAB
     IUFillText(&OnstepStat[0], ":GU# return", "", "");
@@ -349,15 +343,11 @@
 	//New Align
 	defineSwitch(&OSNAlignSP);
 	defineText(&OSNAlignTP);
-<<<<<<< HEAD
-	
-=======
 #ifdef ONSTEP_NOTDONE
 	//Outputs
 	defineSwitch(&OSOutput1SP);
 	defineSwitch(&OSOutput2SP);
 #endif
->>>>>>> 8fbac332
         // OnStep Status
         defineText(&OnstepStatTP);
 
@@ -440,16 +430,12 @@
 	//New Align
 	deleteProperty(OSNAlignSP.name);
 	deleteProperty(OSNAlignTP.name);
-<<<<<<< HEAD
-	
-=======
 #ifdef ONSTEP_NOTDONE	
 	//Outputs
 	deleteProperty(OSOutput1SP.name);
 	deleteProperty(OSOutput2SP.name);
 #endif
 
->>>>>>> 8fbac332
         // OnStep Status
         deleteProperty(OnstepStatTP.name);
     }
@@ -1082,19 +1068,6 @@
 	} 
 	if (!strcmp(name, PECStateSP.name))
 	{
-<<<<<<< HEAD
-		if (PECStateS[0].s == ISS_ON)
-		{
-			StopPECPlayback(0);
-			//PECStateS[0].s == ISS_OFF;
-		}
-		if (PECStateS[1].s == ISS_ON)
-		{
-			StartPECPlayback(0);
-			//PECStateS[1].s == ISS_OFF;
-		}
-		IDSetSwitch(&PECStateSP, nullptr);
-=======
 		index = IUFindOnSwitchIndex(&PECStateSP);
 		if (index == 0)
 		{
@@ -1110,7 +1083,6 @@
 			IDSetSwitch(&PECStateSP, nullptr);
 		}
 		
->>>>>>> 8fbac332
 	} 
 	// Align Buttons
 	if (!strcmp(name, OSNAlignSP.name))      // 
@@ -1139,9 +1111,6 @@
 		}
 		IDSetSwitch(&OSNAlignSP, nullptr);
 	}
-<<<<<<< HEAD
-	
-=======
 #ifdef ONSTEP_NOTDONE	
 	if (!strcmp(name, OSOutput1SP.name))      // 
 	{
@@ -1170,7 +1139,6 @@
 		IDSetSwitch(&OSOutput2SP, nullptr);
 	}
 #endif
->>>>>>> 8fbac332
 	
 	
         if (strstr(name, "FOCUS"))
@@ -1775,13 +1743,8 @@
 		getCommandString(PortFD, value, ":FG#");
 		FocusAbsPosN[0].value =  atoi(value);
 		current = FocusAbsPosN[0].value;
-<<<<<<< HEAD
-		LOGF_DEBUG("Current focuser: %d, %d", atoi(value), FocusAbsPosN[0].value);
-		IDSetNumber(&FocusAbsPosNP, nullptr);
-=======
 		IDSetNumber(&FocusAbsPosNP, nullptr);
 		LOGF_DEBUG("Current focuser: %d, %d", atoi(value), FocusAbsPosN[0].value);
->>>>>>> 8fbac332
 		//  :FT#  get status
 		//         Returns: M# (for moving) or S# (for stopped)
 		getCommandString(PortFD, value, ":FT#");
@@ -1899,24 +1862,17 @@
 // 	IUFillSwitch(&OSPECStatusS[3], "Will Play", "Will Play", ISS_OFF);
 // 	IUFillSwitch(&OSPECStatusS[4], "Will Record", "Will Record", ISS_OFF);
 	//ReticS[0].s=ISS_OFF;
-<<<<<<< HEAD
-    char value[RB_MAX_LEN] ="  ";  //azwing RB_MAX_LEN
-=======
 	char value[RB_MAX_LEN] ="  ";  //azwing RB_MAX_LEN
->>>>>>> 8fbac332
 	OSPECStatusSP.s = IPS_BUSY;
 	getCommandString(PortFD, value, ":$QZ?#");
 //	LOGF_INFO("Response %s", value);
 // 	LOGF_INFO("Response %d", value[0]);
 // 	LOGF_INFO("Response %d", value[1]);
-<<<<<<< HEAD
-=======
 	OSPECStatusS[0].s = ISS_OFF ;
 	OSPECStatusS[1].s = ISS_OFF ;
 	OSPECStatusS[2].s = ISS_OFF ;
 	OSPECStatusS[3].s = ISS_OFF ;
 	OSPECStatusS[4].s = ISS_OFF ;
->>>>>>> 8fbac332
 	if (value[0] == 'I') {  //Ignore
 		OSPECStatusSP.s = IPS_OK;
 		OSPECStatusS[0].s = ISS_ON ;
@@ -1927,17 +1883,6 @@
 		OSPECRecordSP.s = IPS_BUSY;
 	} else if (value[0] == 'r') { //Waiting for index before recording
 		OSPECStatusSP.s = IPS_OK;
-<<<<<<< HEAD
-		OSPECStatusS[1].s = ISS_ON ;
-		OSPECRecordSP.s = IPS_BUSY;
-	} else if (value[0] == 'P') { //Active Playing
-		OSPECStatusSP.s = IPS_BUSY;
-		OSPECStatusS[4].s = ISS_ON ;
-		OSPECRecordSP.s = IPS_IDLE;
-	} else if (value[0] == 'p') { //Waiting for index before playing
-		OSPECStatusSP.s = IPS_BUSY;
-		OSPECStatusS[4].s = ISS_ON ;
-=======
 		OSPECStatusS[4].s = ISS_ON ;
 		OSPECRecordSP.s = IPS_BUSY;
 	} else if (value[0] == 'P') { //Active Playing
@@ -1947,7 +1892,6 @@
 	} else if (value[0] == 'p') { //Waiting for index before playing
 		OSPECStatusSP.s = IPS_BUSY;
 		OSPECStatusS[3].s = ISS_ON ;
->>>>>>> 8fbac332
 		OSPECRecordSP.s = IPS_IDLE;
 	} else { //INVALID REPLY
 		OSPECStatusSP.s = IPS_ALERT;
@@ -1955,15 +1899,11 @@
 	}
 	if (value[1] == '.') {
 		OSPECIndexSP.s = IPS_OK;
-<<<<<<< HEAD
-		OSPECIndexS[1].s = ISS_ON;
-=======
 		OSPECIndexS[0].s = ISS_OFF;
 		OSPECIndexS[1].s = ISS_ON;
 	} else {
 		OSPECIndexS[1].s = ISS_OFF;
 		OSPECIndexS[0].s = ISS_ON;
->>>>>>> 8fbac332
 	}
 	IDSetSwitch(&OSPECStatusSP, nullptr);
 	IDSetSwitch(&OSPECRecordSP, nullptr);
@@ -2031,8 +1971,6 @@
 	IDSetText(&OSNAlignTP, "Align FAILED");
 	return IPS_ALERT;
 	
-<<<<<<< HEAD
-=======
 }
 
 IPState LX200_OnStep::OSEnableOutput(int output) {
@@ -2092,5 +2030,4 @@
 	}
 	LOG_INFO("RA and DE Rates succesfully set");
 	return true;
->>>>>>> 8fbac332
 }