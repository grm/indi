--- conflicted
+++ resolved
@@ -243,13 +243,8 @@
         if (checkMinVersion(2.3, "updating time and location settings"))
             cap |= TELESCOPE_HAS_TIME | TELESCOPE_HAS_LOCATION;
 
-
-<<<<<<< HEAD
         // StarSense supports track mode
-        if (checkMinVersion(2.3, "track mode"))
-=======
         if (checkMinVersion(2.3, "track control"))
->>>>>>> c37f6e31
             cap |= TELESCOPE_HAS_TRACK_MODE | TELESCOPE_CAN_CONTROL_TRACK;
         else
             LOG_WARN("Mount firmware does not support track mode.");
@@ -325,16 +320,9 @@
         }
 
         // JM 2014-04-14: User (davidw) reported AVX mount serial communication times out issuing "h" command with firmware 5.28
-<<<<<<< HEAD
-        // Therefore disabling query until it is fixed.
-        // 2017-07-06: Looks like CGE Pro also does not support this
-        //if (fwInfo.controllerVersion >= 2.3 && fwInfo.Model != "AVX" && fwInfo.Model != "CGE Pro")
-        if (checkMinVersion(2.3, "read time"))
-=======
         // JM 2018-09-27: User (suramara) reports that it works with AVX mount with Star Sense firmware version 1.19
         //if (fwInfo.controllerVersion >= 2.3 && fwInfo.Model != "AVX" && fwInfo.Model != "CGE Pro")
         if (checkMinVersion(2.3, "date and time setting"))
->>>>>>> c37f6e31
         {
             double utc_offset;
             int yy, dd, mm, hh, minute, ss;
@@ -481,7 +469,6 @@
 
 bool CelestronGPS::MoveNS(INDI_DIR_NS dir, TelescopeMotionCommand command)
 {
-<<<<<<< HEAD
     CELESTRON_DIRECTION move;
 
     if (currentPierSide == PIER_WEST)
@@ -489,11 +476,7 @@
     else
         move = (dir == DIRECTION_NORTH) ? CELESTRON_S : CELESTRON_N;
 
-    CELESTRON_SLEW_RATE rate = (CELESTRON_SLEW_RATE)IUFindOnSwitchIndex(&SlewRateSP);
-=======
-    CELESTRON_DIRECTION move = (dir == DIRECTION_NORTH) ? CELESTRON_N : CELESTRON_S;
     CELESTRON_SLEW_RATE rate = static_cast<CELESTRON_SLEW_RATE>(IUFindOnSwitchIndex(&SlewRateSP));
->>>>>>> c37f6e31
 
     switch (command)
     {
